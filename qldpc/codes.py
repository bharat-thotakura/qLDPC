"""Error correction code constructions

   Copyright 2023 The qLDPC Authors and Infleqtion Inc.

   Licensed under the Apache License, Version 2.0 (the "License");
   you may not use this file except in compliance with the License.
   You may obtain a copy of the License at

       http://www.apache.org/licenses/LICENSE-2.0

   Unless required by applicable law or agreed to in writing, software
   distributed under the License is distributed on an "AS IS" BASIS,
   WITHOUT WARRANTIES OR CONDITIONS OF ANY KIND, either express or implied.
   See the License for the specific language governing permissions and
   limitations under the License.
"""

from __future__ import annotations

import abc
import functools
import itertools
import random
from collections.abc import Collection, Hashable, Iterable, Sequence
from typing import Literal

import galois
import ldpc.mod2
import networkx as nx
import numpy as np
import numpy.typing as npt

import qldpc
from qldpc import abstract, named_codes
from qldpc.objects import CayleyComplex, Node, Pauli, QuditOperator

DEFAULT_FIELD_ORDER = 2


def get_random_nontrivial_vec(field: type[galois.FieldArray], size: int) -> galois.FieldArray:
    """Get a random nontrivial vector of a given size."""
    while not (vec := field.Random(size)).any():
        pass  # pragma: no cover
    return vec


################################################################################
# template error correction code class


# TODO(?): support sparse parity check matrices
class AbstractCode(abc.ABC):
    """Template class for error-correcting codes."""

    _field: type[galois.FieldArray]

    def __init__(
        self,
        matrix: AbstractCode | npt.NDArray[np.int_] | Sequence[Sequence[int]],
        field: int | None = None,
    ) -> None:
        """Construct a code from a parity check matrix over a finite field.

        The base field is taken to be F_2 by default.
        """
        self._matrix: galois.FieldArray
        if isinstance(matrix, type(self)):
            self._field = matrix.field
            self._matrix = matrix.matrix
        elif isinstance(matrix, galois.FieldArray):
            self._field = type(matrix)
            self._matrix = matrix
        else:
            self._field = galois.GF(field or DEFAULT_FIELD_ORDER)
            self._matrix = self.field(np.array(matrix))

        if field is not None and field != self.field.order:
            raise ValueError(
                f"Field argument {field} is inconsistent with the given code, which is defined"
                f" over F_{self.field.order}"
            )

    @property
    def field(self) -> type[galois.FieldArray]:
        """Base field over which this code is defined."""
        return self._field

    @property
    def matrix(self) -> galois.FieldArray:
        """Parity check matrix of this code."""
        return self._matrix

    @functools.cached_property
    def graph(self) -> nx.DiGraph:
        """Tanner graph of this code."""
        return self.matrix_to_graph(self.matrix)

    @classmethod
    @abc.abstractmethod
    def matrix_to_graph(cls, matrix: npt.NDArray[np.int_] | Sequence[Sequence[int]]) -> nx.DiGraph:
        """Convert a parity check matrix into a Tanner graph."""

    @classmethod
    @abc.abstractmethod
    def graph_to_matrix(cls, graph: nx.DiGraph) -> galois.FieldArray:
        """Convert a Tanner graph into a parity check matrix."""


################################################################################
# classical codes


# TODO:
# - add code concatenation
class ClassicalCode(AbstractCode):
    """Classical linear error-correcting code over a finite field F_q.

    A classical binary code C = {x} is a set of vectors x (with entries in F_q) called code words.
    We consider only linear codes, for which any linear combination of code words is also code word.

    Operationally, we define a classical code by a parity check matrix H with dimensions
    (num_checks, num_bits).  Each row of H represents a linear constraint (a "check") that code
    words must satisfy.  A vector x is a code word iff H @ x = 0.
    """

    _matrix: galois.FieldArray
    _exact_distance: int | None = None

    def __contains__(self, word: npt.NDArray[np.int_] | Sequence[int]) -> bool:
        return not np.any(self.matrix @ self.field(word))

    @classmethod
    def matrix_to_graph(cls, matrix: npt.NDArray[np.int_] | Sequence[Sequence[int]]) -> nx.DiGraph:
        """Convert a parity check matrix H into a Tanner graph.

        The Tanner graph is a bipartite graph with (num_checks, num_bits) vertices, respectively
        identified with the checks and bits of the code.  The check vertex c and the bit vertex b
        share an edge iff c addresses b; that is, edge (c, b) is in the graph iff H[c, b] != 0.
        """
        graph = nx.DiGraph()
        for row, col in zip(*np.nonzero(matrix)):
            node_c = Node(index=int(row), is_data=False)
            node_d = Node(index=int(col), is_data=True)
            graph.add_edge(node_c, node_d, val=matrix[row][col])
        if isinstance(matrix, galois.FieldArray):
            graph.order = type(matrix).order
        return graph

    @classmethod
    def graph_to_matrix(cls, graph: nx.DiGraph) -> galois.FieldArray:
        """Convert a Tanner graph into a parity check matrix."""
        num_bits = sum(1 for node in graph.nodes() if node.is_data)
        num_checks = len(graph.nodes()) - num_bits
        field = graph.order if hasattr(graph, "order") else DEFAULT_FIELD_ORDER
        matrix = galois.GF(field).Zeros((num_checks, num_bits))
        for node_c, node_b, data in graph.edges(data=True):
            matrix[node_c.index, node_b.index] = data.get("val", 1)
        return matrix

    @functools.cached_property
    def generator(self) -> galois.FieldArray:
        """Generator of this code: a matrix whose rows for a basis for code words."""
        return self.matrix.null_space()

    def words(self) -> galois.FieldArray:
        """Code words of this code."""
        vectors = itertools.product(self.field.elements, repeat=self.generator.shape[0])
        return self.field(list(vectors)) @ self.generator

    def get_random_word(self) -> galois.FieldArray:
        """Random code word: a sum all generators with random field coefficients."""
        return self.field.Random(self.generator.shape[0]) @ self.generator

    def dual(self) -> ClassicalCode:
        """Dual to this code.

        The dual code ~C is the set of bitstrings orthogonal to C:
        ~C = { x : x @ y = 0 for all y in C }.
        The parity check matrix of ~C is equal to the generator of C.
        """
        return ClassicalCode(self.generator)

    def __invert__(self) -> ClassicalCode:
        return self.dual()

    @classmethod
    def tensor_product(cls, code_a: ClassicalCode, code_b: ClassicalCode) -> ClassicalCode:
        """Tensor product C_a ⊗ C_b of two codes C_a and C_b.

        Let G_a and G_b respectively denote the generators C_a and C_b.
        Definition: C_a ⊗ C_b is the code whose generators are G_a ⊗ G_b.

        Observation: G_a ⊗ G_b is the check matrix of ~(C_a ⊗ C_b).
        We therefore construct ~(C_a ⊗ C_b) and return its dual ~~(C_a ⊗ C_b) = C_a ⊗ C_b.
        """
        if code_a.field is not code_b.field:
            raise ValueError("Cannot take tensor product of codes over different fields")
        gen_a: npt.NDArray[np.int_] = code_a.generator
        gen_b: npt.NDArray[np.int_] = code_b.generator
        return ~ClassicalCode(np.kron(gen_a, gen_b))

    @property
    def num_checks(self) -> int:
        """Number of check bits in this code."""
        return self._matrix.shape[0]

    @property
    def num_bits(self) -> int:
        """Number of data bits in this code."""
        return self._matrix.shape[1]

    @functools.cached_property
    def rank(self) -> int:
        """Rank of this code's parity check matrix.

        Equivalently, the number of linearly independent parity checks in this code.
        """
        if self.field.order == 2:
            return ldpc.mod2.rank(self._matrix)
        return np.linalg.matrix_rank(self._matrix)

    @property
    def dimension(self) -> int:
        """The number of logical bits encoded by this code."""
        return self.num_bits - self.rank

    def get_distance(
        self,
        *,
        bound: int | bool | None = None,
        vector: Sequence[int] | npt.NDArray[np.int_] | None = None,
        **decoder_args: object,
    ) -> int:
        """Compute (or upper bound) the minimal weight of a nontrivial code word.

        If passed a vector, compute the minimal Hamming distance between the vector and a code word.

        Additional arguments, if applicable, are passed to a decoder in
        `ClassicalCode.get_one_distance_bound`.
        """
        if bound is None:
            return self.get_distance_exact(vector=vector)
        return self.get_distance_bound(num_trials=int(bound), vector=vector, **decoder_args)

    def get_distance_exact(
        self, *, vector: Sequence[int] | npt.NDArray[np.int_] | None = None
    ) -> int:
        """Compute the minimal weight of a nontrivial code word by brute force.

        If passed a vector, compute the minimal Hamming distance between the vector and a code word.
        """
        if vector is not None:
            words = self.words() - self.field(vector)[np.newaxis, :]
            return np.min(np.count_nonzero(words.view(np.ndarray), axis=1))

        # if we know the exact code distance, return it
        if self._exact_distance is not None:
            return self._exact_distance

        # we do not know the exact distance, so compute it
        words = self.words()[1:]
        self._exact_distance = np.min(np.count_nonzero(words.view(np.ndarray), axis=1))
        return self._exact_distance

    def get_distance_bound(
        self,
        num_trials: int = 1,
        *,
        vector: Sequence[int] | npt.NDArray[np.int_] | None = None,
        **decoder_args: object,
    ) -> int:
        """Compute an upper bound on code distance by minimizing many individual upper bounds.

        If passed a vector, compute the minimal Hamming distance between the vector and a code word.

        Additional arguments, if applicable, are passed to a decoder in
        `ClassicalCode.get_one_distance_bound`.
        """
        distance_bounds = (
            self.get_one_distance_bound(vector=vector, **decoder_args) for _ in range(num_trials)
        )
        return min(distance_bounds, default=self.num_bits)

    def get_one_distance_bound(
        self, *, vector: Sequence[int] | npt.NDArray[np.int_] | None = None, **decoder_args: object
    ) -> int:
        """Compute a single upper bound on code distance.

        The code distance is the minimal Hamming distance between two code words, or equivalently
        the minimal Hamming weight of a nonzero code word.  To find a minimal nonzero code word we
        decode a trivial (all-0) syndrome, but enforce that the code word has nonzero overlap with a
        random word, which excludes the all-0 word as a candidate.

        If passed a vector, compute the minimal Hamming distance between the vector and a code word.
        Equivalently, we can interpret the given vector as an error, and find a minimal-weight
        correction from decoding the syndrome induced by this vector.

        Additional arguments, if applicable, are passed to a decoder.
        """
        if vector is not None:
            # find the distance of the given vector from a code word
            correction = qldpc.decoder.decode(
                self.matrix,
                self.matrix @ self.field(vector),
                **decoder_args,
            )
            return int(np.count_nonzero(correction))

        # effective syndrome: a trivial "actual" syndrome, and a nonzero overlap with a random word
        effective_syndrome = np.zeros(self.num_checks + 1, dtype=int)
        effective_syndrome[-1] = 1
        _fix_decoder_args_for_nonbinary_fields(decoder_args, self.field, bound_index=-1)

        valid_candidate_found = False
        while not valid_candidate_found:
            # construct the effective check matrix
            random_word = get_random_nontrivial_vec(self.field, self.num_bits)
            effective_check_matrix = np.vstack([self.matrix, random_word]).view(np.ndarray)

            # find a low-weight candidate code word
            candidate = qldpc.decoder.decode(
                effective_check_matrix,
                effective_syndrome,
                **decoder_args,
            )

            # check whether we found a valid candidate
            actual_syndrome = effective_check_matrix @ candidate % self.field.order
            valid_candidate_found = np.array_equal(actual_syndrome, effective_syndrome)

        return int(np.count_nonzero(candidate))

    def get_code_params(
        self, *, bound: int | bool | None = None, **decoder_args: object
    ) -> tuple[int, int, int, int]:
        """Compute the parameters of this code: [n,k,d,w].

        Here:
        - n is the number of data bits
        - k is the number of encoded ("logical") bits
        - d is the code distance
        - w is the maximal weight of (i.e., number of bits addressed by) a parity check

        Keyword arguments are passed to the calculation of code distance.
        """
        distance = self.get_distance(bound=bound, vector=None, **decoder_args)
        return self.num_bits, self.dimension, distance, self.get_weight()

    def get_weight(self) -> int:
        """Compute the weight of the largest check."""
        return max(np.count_nonzero(row) for row in self.matrix)

    @classmethod
    def random(cls, bits: int, checks: int, field: int | None = None) -> ClassicalCode:
        """Construct a random classical code with the given number of bits and nontrivial checks.

        Reject parity check matrices that have a row or column of all zeroes.
        """
        code_field = galois.GF(field or DEFAULT_FIELD_ORDER)

        def has_zero_row_or_column(matrix: galois.FieldArray) -> bool:
            """Does the given matrix have a row or column that is all zeroes?"""
            return any(not row.any() for row in matrix) or any(not col.any() for col in matrix.T)

        while has_zero_row_or_column(matrix := code_field.Random((checks, bits))):
            pass

        return ClassicalCode(matrix)

    @classmethod
    def from_name(cls, name: str) -> ClassicalCode:
        """Named code in the GAP computer algebra system."""
        standardized_name = name.strip().replace(" ", "")  # remove whitespace
        matrix, field = named_codes.get_code(standardized_name)
        return ClassicalCode(matrix, field)

    # TODO(?): maybe add modification options
    # https://users.math.msu.edu/users/halljo/classes/codenotes/mod.pdf


class RepetitionCode(ClassicalCode):
    """Classical repetition code."""

    def __init__(self, bits: int, field: int | None = None) -> None:
        self._field = galois.GF(field or DEFAULT_FIELD_ORDER)
        self._matrix = self.field.Zeros((bits - 1, bits))
        for row in range(bits - 1):
            self._matrix[row, row] = 1
            self._matrix[row, row + 1] = -self.field(1)


class RingCode(ClassicalCode):
    """Classical ring code: repetition code with periodic boundary conditions."""

    def __init__(self, bits: int, field: int | None = None) -> None:
        self._field = galois.GF(field or DEFAULT_FIELD_ORDER)
        self._matrix = self.field.Zeros((bits, bits))
        for row in range(bits):
            self._matrix[row, row] = 1
            self._matrix[row, (row + 1) % bits] = -self.field(1)


class HammingCode(ClassicalCode):
    """Classical Hamming code."""

    def __init__(self, rank: int, field: int | None = None) -> None:
        """Construct a Hamming code of a given rank."""
        self._exact_distance = 3
        self._field = galois.GF(field or DEFAULT_FIELD_ORDER)
        if self.field.order == 2:
            # parity check matrix: columns = all nonzero bitstrings
            bitstrings = list(itertools.product([0, 1], repeat=rank))
            self._matrix = self.field(bitstrings[1:]).T

        else:
            # More generally, columns = [maximal set of linearly independent strings], so collect
            # together all strings whose first nonzero element is a 1.
            strings = [
                (0,) * top_row + (1,) + rest
                for top_row in range(rank - 1, -1, -1)
                for rest in itertools.product(range(self.field.order), repeat=rank - top_row - 1)
            ]
            self._matrix = self.field(strings).T


class ReedSolomonCode(ClassicalCode):
    """Classical Reed-Solomon code.

    Source: https://galois.readthedocs.io/en/v0.3.8/api/galois.ReedSolomon/
    References:
    - https://errorcorrectionzoo.org/c/reed_solomon
    - https://www.cs.cmu.edu/~venkatg/teaching/codingtheory/notes/notes6.pdf
    """

    def __init__(self, bits: int, dimension: int) -> None:
        ClassicalCode.__init__(self, galois.ReedSolomon(bits, dimension).H)


class BCHCode(ClassicalCode):
    """Classical binary BCH code.

    Source: https://galois.readthedocs.io/en/v0.3.8/api/galois.BCH/
    References:
    - https://errorcorrectionzoo.org/c/bch
    - https://www.cs.cmu.edu/~venkatg/teaching/codingtheory/notes/notes6.pdf
    """

    def __init__(self, bits: int, dimension: int) -> None:
        if "0" in format(bits, "b"):
            raise ValueError("BCH codes only defined for 2^m - 1 bits with integer m.")
        ClassicalCode.__init__(self, galois.BCH(bits, dimension).H)


class ReedMullerCode(ClassicalCode):
    """Classical Reed-Muller code.

    References:
    - https://errorcorrectionzoo.org/c/reed_muller
    - https://feog.github.io/10-coding.pdf
    """

    def __init__(self, order: int, size: int, field: int | None = None) -> None:
        self._assert_valid_params(order, size)
        self._exact_distance = 2 ** (size - order)
        self._order = order
        self._size = size

        generator = ReedMullerCode.get_generator(order, size)
        self._matrix = ClassicalCode(generator, field).generator
        self._field = galois.GF(field or DEFAULT_FIELD_ORDER)

    @classmethod
    def get_generator(cls, order: int, size: int) -> npt.NDArray[np.int_]:
        """Get the generator matrix for the specified Reed-Muller code."""
        cls._assert_valid_params(order, size)

        if order == 0:
            return np.ones(2**size, dtype=int)
        if order == size:
            return np.identity(2**size, dtype=int)

        mat_a = cls.get_generator(order, size - 1)
        mat_b = cls.get_generator(order - 1, size - 1)
        mat_z = np.zeros_like(mat_b)
        return np.block([[mat_a, mat_a], [mat_z, mat_b]]).astype(int)

    @classmethod
    def _assert_valid_params(self, order: int, size: int) -> None:
        if not (size >= 0 and 0 <= order <= size):
            raise ValueError(
                "Reed-Muller code R(r,m) must have m >= 0 and 0 <= r <= m\n"
                + f"Provided: (r,m) = ({order},{size})"
            )


################################################################################
# quantum codes


# TODO:
# - add code concatenation
# - add is_CSS method to figure out whether this is a CSS Code
#   - see https://quantumcomputing.stackexchange.com/questions/15432/
#   - also compute and store sub-codes, if CSS
#   - also add QuditCode.to_CSS() -> CSSCode
class QuditCode(AbstractCode):
    """Quantum stabilizer code for Galois qudits, with dimension q = p^m for prime p and integer m.

    The parity check matrix of a QuditCode has dimensions (num_checks, 2 * num_qudits), and can be
    written as a block matrix in the form H = [H_x|H_z].  Each block has num_qudits columns.

    The entries H_x[c, d] = r_x and H_z[c, d] = r_z iff check c addresses qudit d with the operator
    X(r_x) * Z(r_z), where r_x, r_z range over the base field, and X(r), Z(r) are generalized Pauli
    operators.  Specifically:
    - X(r) = sum_{j=0}^{q-1} |j+r><j| is a shift operator, and
    - Z(r) = sum_{j=0}^{q-1} w^{j r} |j><j| is a phase operator, with w = exp(2 pi i / q).

    Warning: here j, r, s, etc. not integers, but elements of the Galois field GF(q), which has
    different rules for addition and multiplication when q is not a prime number.

    Helpful lecture by Gottesman: https://www.youtube.com/watch?v=JWg4zrNAF-g
    """

    _matrix: galois.FieldArray
    _exact_distance_x: int | None = None
    _exact_distance_z: int | None = None

    @property
    def num_checks(self) -> int:
        """Number of parity checks (stabilizers) in this code."""
        return self.matrix.shape[0]

    @property
    def num_qudits(self) -> int:
        """Number of data qudits in this code."""
        return self.matrix.shape[1] // 2

    @property
    def num_qubits(self) -> int:
        """Number of data qubits in this code."""
        self._assert_qubit_code()
        return self.num_qudits

    def _assert_qubit_code(self) -> None:
        if self.field.order != 2:
            raise ValueError("Attempted to call a qubit-only method with a non-qubit code")

    def get_weight(self) -> int:
        """Compute the weight of the largest check."""
        matrix_x = self.matrix[:, : self.num_qudits].view(np.ndarray)
        matrix_z = self.matrix[:, self.num_qudits :].view(np.ndarray)
        matrix = matrix_x + matrix_z  # nonzero wherever a check addresses a qudit
        return max(np.count_nonzero(row) for row in matrix)

    @classmethod
    def matrix_to_graph(cls, matrix: npt.NDArray[np.int_] | Sequence[Sequence[int]]) -> nx.DiGraph:
        """Convert a parity check matrix into a Tanner graph."""
        graph = nx.DiGraph()
        matrix = np.reshape(matrix, (len(matrix), 2, -1))
        for row, col_xz, col in zip(*np.nonzero(matrix)):
            node_check = Node(index=int(row), is_data=False)
            node_qudit = Node(index=int(col), is_data=True)
            graph.add_edge(node_check, node_qudit)

            qudit_op = graph[node_check][node_qudit].get(QuditOperator, QuditOperator())
            vals_xz = list(qudit_op.value)
            vals_xz[col_xz] += int(matrix[row, col_xz, col])
            graph[node_check][node_qudit][QuditOperator] = QuditOperator(tuple(vals_xz))

        # remember order of the field, and use Pauli operators if appropriate
        if isinstance(matrix, galois.FieldArray):
            graph.order = type(matrix).order
            if graph.order == 2:
                for _, __, data in graph.edges(data=True):
                    data[Pauli] = Pauli(data[QuditOperator].value)
                    del data[QuditOperator]

        return graph

    @classmethod
    def graph_to_matrix(cls, graph: nx.DiGraph) -> galois.FieldArray:
        """Convert a Tanner graph into a parity check matrix."""
        num_qudits = sum(1 for node in graph.nodes() if node.is_data)
        num_checks = len(graph.nodes()) - num_qudits
        matrix = np.zeros((num_checks, 2, num_qudits), dtype=int)
        for node_check, node_qudit, data in graph.edges(data=True):
            op = data.get(QuditOperator) or data.get(Pauli)
            matrix[node_check.index, :, node_qudit.index] = op.value
        field = graph.order if hasattr(graph, "order") else DEFAULT_FIELD_ORDER
        return galois.GF(field)(matrix.reshape(num_checks, 2 * num_qudits))

    def get_stabilizers(self) -> list[str]:
        """Stabilizers (checks) of this code, represented by strings."""
        matrix = self.matrix.reshape(self.num_checks, 2, self.num_qudits)
        stabilizers = []
        for check in range(self.num_checks):
            ops = []
            for qudit in range(self.num_qudits):
                val_x = matrix[check, Pauli.X, qudit]
                val_z = matrix[check, Pauli.Z, qudit]
                vals_xz = (val_x, val_z)
                if self.field.order == 2:
                    ops.append(str(Pauli(vals_xz)))
                else:
                    ops.append(str(QuditOperator(vals_xz)))
            stabilizers.append(" ".join(ops))
        return stabilizers

    @classmethod
    def from_stabilizers(cls, stabilizers: Iterable[str], field: int | None = None) -> QuditCode:
        """Construct a QuditCode from the provided stabilizers."""
        field = field or DEFAULT_FIELD_ORDER
        check_ops = [stabilizer.split() for stabilizer in stabilizers]
        num_checks = len(check_ops)
        num_qudits = len(check_ops[0])
        operator: type[Pauli] | type[QuditOperator] = Pauli if field == 2 else QuditOperator

        matrix = np.zeros((num_checks, 2, num_qudits), dtype=int)
        for check, check_op in enumerate(check_ops):
            if len(check_op) != num_qudits:
                raise ValueError(f"Stabilizers 0 and {check} have different lengths")
            for qudit, op in enumerate(check_op):
                matrix[check, :, qudit] = operator.from_string(op).value

        return QuditCode(matrix.reshape(num_checks, 2 * num_qudits), field)

    # TODO: generalize to any local Clifford deformation
    #       see https://arxiv.org/abs/quant-ph/0408190
    @classmethod
    def conjugate(
        cls, matrix: npt.NDArray[np.int_] | Sequence[Sequence[int]], qudits: slice | Sequence[int]
    ) -> npt.NDArray[np.int_]:
        """Apply local Fourier transforms to the given qudits.

        This is equivalent to swapping X-type and Z-type operators."""
        num_checks = len(matrix)
        matrix = np.reshape(matrix, (num_checks, 2, -1))
        matrix[:, :, qudits] = np.roll(matrix[:, :, qudits], 1, axis=1)
        return matrix.reshape(num_checks, -1)


class CSSCode(QuditCode):
    """CSS qudit code, with separate X-type and Z-type parity checks.

    In order for the X-type and Z-type parity checks to be "compatible", the X-type stabilizers must
    commute with the Z-type stabilizers.  Mathematically, this requirement can be written as

    H_x @ H_z.T == 0,

    where H_x and H_z are, respectively, the parity check matrices of the classical codes that
    define the X-type and Z-type stabilizers of the CSS code.  Note that H_x witnesses Z-type errors
    and H_z witnesses X-type errors.

    The full parity check matrix of a CSSCode is
    ⌈ H_z,  0  ⌉
    ⌊  0 , H_x ⌋.
    """

    code_x: ClassicalCode  # X-type parity checks, measuring Z-type errors
    code_z: ClassicalCode  # Z-type parity checks, measuring X-type errors

    _conjugate: slice | Sequence[int]
    _codes_equal: bool
    _logical_ops: galois.FieldArray | None = None
    _exact_distance_x: int | None = None
    _exact_distance_z: int | None = None

    def __init__(
        self,
        code_x: ClassicalCode | npt.NDArray[np.int_] | Sequence[Sequence[int]],
        code_z: ClassicalCode | npt.NDArray[np.int_] | Sequence[Sequence[int]],
        field: int | None = None,
        *,
        conjugate: slice | Sequence[int] | None = (),
        skip_validation: bool = False,
    ) -> None:
        """Construct a CSS code from X-type and Z-type parity checks.

        Allow specifying local Fourier transformations on the qudits specified by `conjugate`.
        """
        self.code_x = ClassicalCode(code_x, field)
        self.code_z = ClassicalCode(code_z, field)
        if field is None and self.code_x.field is not self.code_z.field:
            raise ValueError("The sub-codes provided for this CSSCode are over different fields")
        self._field = self.code_x.field

        if not skip_validation and not self.is_valid:
            raise ValueError("The sub-codes provided for this CSSCode are incompatible")

        self._conjugate = conjugate or ()
        self._codes_equal = self.code_x == self.code_z

    @functools.cached_property
    def is_valid(self) -> bool:
        """Is this a valid CSS code?"""
        return self.code_x.num_bits == self.code_z.num_bits and not np.any(
            self.code_x.matrix @ self.code_z.matrix.T
        )

    @functools.cached_property
    def matrix(self) -> galois.FieldArray:
        """Overall parity check matrix."""
        matrix = np.block(
            [
                [self.code_z.matrix, np.zeros_like(self.code_z.matrix)],
                [np.zeros_like(self.code_x.matrix), self.code_x.matrix],
            ]
        )
        return self.field(self.conjugate(matrix, self._conjugate))

    @property
    def num_checks(self) -> int:
        """Number of parity checks in this code."""
        return self.code_x.matrix.shape[0] + self.code_z.matrix.shape[0]

    @property
    def num_qudits(self) -> int:
        """Number of data qudits in this code."""
        return self.code_x.matrix.shape[1]

    @property
    def dimension(self) -> int:
        """Number of logical qudits encoded by this code."""
        return self.code_x.dimension + self.code_z.dimension - self.num_qudits

    def get_code_params(
        self, *, bound: int | bool | None = None, **decoder_args: object
    ) -> tuple[int, int, int, int]:
        """Compute the parameters of this code: [[n,k,d,w]].

        Here:
        - n is the number of data qudits
        - k is the number of encoded ("logical") qudits
        - d is the code distance
        - w is the maximal weight of (i.e., number of qudits addressed by) a parity check

        Keyword arguments are passed to the calculation of code distance.
        """
        distance = self.get_distance(pauli=None, bound=bound, vector=None, **decoder_args)
        return self.num_qudits, self.dimension, distance, self.get_weight()

    def get_distance(
        self,
        pauli: Literal[Pauli.X, Pauli.Z] | None = None,
        *,
        bound: int | bool | None = None,
        vector: Sequence[int] | npt.NDArray[np.int_] | None = None,
        **decoder_args: object,
    ) -> int:
        """Compute (or upper bound) the minimal weight of a nontrivial logical operator.

        If `bound is None`, compute an exact code distance by brute force.  Otherwise, compute an
        upper bound using a randomized algorithm described in arXiv:2308.07915, minimizing over
        `bound` random trials.  For a detailed explanation, see `CSSCode.get_one_distance_bound`.

        If provided a vector, compute the minimum Hamming distance between this vector and a
        (possibly trivial) X-type or Z-type logical operator, as applicable.

        Additional arguments, if applicable, are passed to a decoder in
        `CSSCode.get_one_distance_bound`.
        """
        if bound is None:
            return self.get_distance_exact(pauli, vector=vector)
        return self.get_distance_bound(pauli, num_trials=int(bound), vector=vector, **decoder_args)

    def get_distance_exact(
        self,
        pauli: Literal[Pauli.X, Pauli.Z] | None,
        *,
        vector: Sequence[int] | npt.NDArray[np.int_] | None = None,
    ) -> int:
        """Compute the minimal weight of a nontrivial code word by brute force.

        If provided a vector, compute the minimum Hamming distance between this vector and a
        (possibly trivial) X-type or Z-type logical operator, as applicable.
        """
        assert pauli in [None, Pauli.X, Pauli.Z]
        if pauli is None:
            return min(
                self.get_distance_exact(Pauli.X, vector=vector),
                self.get_distance_exact(Pauli.Z, vector=vector),
            )

        if vector is not None:
            code_z = self.code_z if pauli == Pauli.X else self.code_x
            ops_x = code_z.words()
            vector = self.field(vector)
            return min(np.count_nonzero(word - vector) for word in ops_x)

        # if we know the exact code distance, return it
        if pauli == Pauli.X and self._exact_distance_x is not None:
            return self._exact_distance_x
        if pauli == Pauli.Z and self._exact_distance_z is not None:
            return self._exact_distance_z

        # we do not know the exact distance, so compute it
        code_x = self.code_x if pauli == Pauli.X else self.code_z
        code_z = self.code_z if pauli == Pauli.X else self.code_x
        dual_code_x = ~code_x
        nontrivial_ops_x = (word for word in code_z.words() if word not in dual_code_x)
        distance = min(np.count_nonzero(word) for word in nontrivial_ops_x)

        # save the exact distance and return
        if pauli == Pauli.X:
            self._exact_distance_x = distance
        if pauli == Pauli.Z:
            self._exact_distance_z = distance
        return distance

    def get_distance_bound(
        self,
        pauli: Literal[Pauli.X, Pauli.Z] | None = None,
        num_trials: int = 1,
        *,
        vector: Sequence[int] | npt.NDArray[np.int_] | None = None,
        **decoder_args: object,
    ) -> int:
        """Compute an upper bound on code distance by minimizing many individual upper bounds.

        If provided a vector, compute the minimum Hamming distance between this vector and a
        (possibly trivial) X-type or Z-type logical operator, as applicable.

        Additional arguments, if applicable, are passed to a decoder in
        `CSSCode.get_one_distance_bound`.
        """
        distance_bounds = (
            self.get_one_distance_bound(pauli, vector=vector, **decoder_args)
            for _ in range(num_trials)
        )
        return min(distance_bounds, default=self.num_qudits)

    def get_one_distance_bound(
        self,
        pauli: Literal[Pauli.X, Pauli.Z] | None = None,
        *,
        vector: Sequence[int] | npt.NDArray[np.int_] | None = None,
        **decoder_args: object,
    ) -> int:
        """Compute a single upper bound on code distance.

        If provided a vector, compute the minimum Hamming distance between this vector and a
        (possibly trivial) X-type or Z-type logical operator, as applicable.

        Additional arguments, if applicable, are passed to a decoder.

        This method uses a randomized algorithm described in arXiv:2308.07915, and also below.

        For ease of language, we henceforth assume (without loss of generality) that we are
        computing an X-distance.

        Pick a random Z-type logical operator Z(w_z) whose support is indicated by the bistring w_z.
        We now wish to find a low-weight Pauli-X string X(w_x) that
            (a) has a trivial syndrome, and
            (b) anti-commutes with Z(w_z),
        which together would imply that X(w_x) is a nontrivial X-type logical operator.
        Mathematically, these conditions are equivalent to requiring that
            (a) H_z @ w_x = 0, and
            (b) w_z @ w_x = 1,
        where H_z is the parity check matrix of the Z-type subcode that witnesses X-type errors.

        Conditions (a) and (b) can be combined into the single block-matrix equation
            ⌈ H_z   ⌉         ⌈ 0 ⌉
            ⌊ w_z.T ⌋ @ w_x = ⌊ 1 ⌋,
        where the "0" on the top right is interpreted as a zero vector.  This equation can be solved
        by decoding the syndrome [ 0, 0, ..., 0, 1 ].T for the parity check matrix [ H_z.T, w_z ].T.

        We solve the above decoding problem with a decoder in `decode`.  If the decoder fails to
        find a solution, try again with a new random operator Z(w_z).  If the decoder succeeds in
        finding a solution w_x, this solution corresponds to a logical X-type operator X(w_x) -- and
        presumably one of low Hamming weight, since decoders try to find low-weight solutions.
        Return the Hamming weight |w_x|.
        """
        assert pauli in [None, Pauli.X, Pauli.Z]
        pauli = pauli or random.choice([Pauli.X, Pauli.Z])

        # define code_z and pauli_z as if we are computing X-distance
        code_z = self.code_z if pauli == Pauli.X else self.code_x
        pauli_z: Literal[Pauli.Z, Pauli.X] = Pauli.Z if pauli == Pauli.X else Pauli.X

        if vector is not None:
            # find the distance of the given vector from a logical X-type operator
            correction = qldpc.decoder.decode(
                code_z.matrix,
                code_z.matrix @ self.field(vector),
                **decoder_args,
            )
            return int(np.count_nonzero(correction))

        # construct the effective syndrome
        effective_syndrome = np.zeros(code_z.num_checks + 1, dtype=int)
        effective_syndrome[-1] = 1
        _fix_decoder_args_for_nonbinary_fields(decoder_args, self.field, bound_index=-1)

        logical_op_found = False
        while not logical_op_found:
            # support of pauli string with a trivial syndrome
            word = self.get_random_logical_op(pauli_z, ensure_nontrivial=True)

            # support of a candidate pauli-type logical operator
            effective_check_matrix = np.vstack([code_z.matrix, word]).view(np.ndarray)
            candidate_logical_op = qldpc.decoder.decode(
                effective_check_matrix, effective_syndrome, **decoder_args
            )

            # check whether decoding was successful
            actual_syndrome = effective_check_matrix @ candidate_logical_op % self.field.order
            logical_op_found = np.array_equal(actual_syndrome, effective_syndrome)

        # return the Hamming weight of the logical operator
        return int(np.count_nonzero(candidate_logical_op))

    def get_logical_ops(self, pauli: Literal[Pauli.X, Pauli.Z] | None = None) -> galois.FieldArray:
        """Complete basis of nontrivial X-type and Z-type logical operators for this code.

        Logical operators are represented by a three-dimensional array `logical_ops` with dimensions
        (2, k, n), where k and n are respectively the numbers of logical and physical qudits in this
        code.  The bitstring `logical_ops[0, 4, :]`, for example, indicates the support (i.e., the
        physical qudits addressed nontrivially) by the logical Pauli-X operator on logical qudit 4.

        If passed a pauli operator (Pauli.X or Pauli.Z), return the two-dimensional array of logical
        operators of the specified type.

        In the case of qudits with dimension > 2, the "Pauli-X" and "Pauli-Z" operators constructed
        by this method are the unit shift and phase operators that generate all logical X-type and
        Z-type qudit operators.

        Logical operators are constructed using the method described in Section 4.1 of Gottesman's
        thesis (arXiv:9705052), slightly modified and generalized for qudits.
        """
        assert pauli in [None, Pauli.X, Pauli.Z]

        # if requested, retrieve logical operators of one type only
        if pauli is not None:
            return self.get_logical_ops()[pauli]

        # memoize manually because other methods may modify the logical operators computed here
        if self._logical_ops is not None:
            return self._logical_ops

        num_qudits = self.num_qudits
        dimension = self.dimension
        identity = self.field.Identity(dimension)

        def row_reduce(
            matrix: npt.NDArray[np.int_],
        ) -> tuple[npt.NDArray[np.int_], Sequence[int], Sequence[int]]:
            """Perform Gaussian elimination on the matrix.

            Returns:
                matrix_RRE: the reduced row echelon form of the matrix.
                pivot: the "pivot" columns of the reduced matrix.
                other: the remaining columns of the reduced matrix.

            In reduced row echelon form, the first nonzero entry of each row is a 1, and these 1s
            occur at a unique columns for each row; these columns are the "pivots" of matrix_RRE.
            """
            # row-reduce the matrix and identify its pivots
            matrix_RRE = self.field(matrix).row_reduce()
            pivots = (matrix_RRE != 0).argmax(axis=1)

            # remove trailing zero pivots, which correspond to trivial (all-zero) rows
            if pivots.size > 1 and pivots[-1] == 0:
                pivots = np.concatenate([[pivots[0]], pivots[1:][pivots[1:] != 0]])

            # identify remaining columns and return
            other = [qq for qq in range(matrix.shape[1]) if qq not in pivots]
            return matrix_RRE, pivots, other

        # identify check matrices for X/Z-type errors, and the current qudit locations
        checks_x: npt.NDArray[np.int_] = self.code_z.matrix
        checks_z: npt.NDArray[np.int_] = self.code_x.matrix
        qudit_locs = np.arange(num_qudits, dtype=int)

        # row reduce the check matrix for X-type errors and move its pivots to the back
        checks_x, pivot_x, other_x = row_reduce(checks_x)
        checks_x = np.hstack([checks_x[:, other_x], checks_x[:, pivot_x]])
        checks_z = np.hstack([checks_z[:, other_x], checks_z[:, pivot_x]])
        qudit_locs = np.hstack([qudit_locs[other_x], qudit_locs[pivot_x]])

        # row reduce the check matrix for Z-type errors and move its pivots to the back
        checks_z, pivot_z, other_z = row_reduce(checks_z)
        checks_x = np.hstack([checks_x[:, other_z], checks_x[:, pivot_z]])
        checks_z = np.hstack([checks_z[:, other_z], checks_z[:, pivot_z]])
        qudit_locs = np.hstack([qudit_locs[other_z], qudit_locs[pivot_z]])

        # run some sanity checks
        assert pivot_z[-1] < num_qudits - len(pivot_x)
        assert dimension + len(pivot_x) + len(pivot_z) == num_qudits

        # get the support of the check matrices on non-pivot qudits
        non_pivot_x = checks_x[: len(pivot_x), :dimension]
        non_pivot_z = checks_z[: len(pivot_z), :dimension]

        # construct logical X operators
        logicals_x = self.field.Zeros((dimension, num_qudits))
        logicals_x[:, dimension : dimension + len(pivot_x)] = -non_pivot_x.T
        logicals_x[:dimension, :dimension] = identity

        # construct logical Z operators
        logicals_z = self.field.Zeros((dimension, num_qudits))
        logicals_z[:, -len(pivot_z) :] = -non_pivot_z.T
        logicals_z[:dimension, :dimension] = identity

        # move qudits back to their original locations
        permutation = np.argsort(qudit_locs)
        logicals_x = logicals_x[:, permutation]
        logicals_z = logicals_z[:, permutation]

        self._logical_ops = self.field(np.stack([logicals_x, logicals_z]))
        return self._logical_ops

    def get_random_logical_op(
        self, pauli: Literal[Pauli.X, Pauli.Z], *, ensure_nontrivial: bool = False
    ) -> galois.FieldArray:
        """Return a random logical operator of a given type.

        A random logical operator may be trivial, which is to say that it may be equal to the
        identity modulo stabilizers.  If `ensure_nontrivial is True`, ensure that the logical
        operator we return is nontrivial.
        """
        assert pauli == Pauli.X or pauli == Pauli.Z
        if not ensure_nontrivial:
            return (self.code_z if pauli == Pauli.X else self.code_x).get_random_word()

        # generate random logical ops until we find ones with a nontrivial commutation relation
        noncommuting_ops_found = False
        while not noncommuting_ops_found:
            op_a = self.get_random_logical_op(pauli, ensure_nontrivial=False)
<<<<<<< HEAD
            op_b = self.get_random_logical_op(~pauli, ensure_nontrivial=False)
=======
            op_b = self.get_random_logical_op(
                ~pauli, ensure_nontrivial=False  # type:ignore[arg-type]
            )
>>>>>>> a55a068e
            noncommuting_ops_found = bool(np.any(op_a @ op_b))

        return op_a

    def reduce_logical_op(
        self, pauli: Literal[Pauli.X, Pauli.Z], logical_index: int, **decoder_args: object
    ) -> None:
        """Reduce the weight of a logical operator.

        A minimal-weight logical operator is found by enforcing that it has a trivial syndrome, and
        that it commutes with all logical operators except its dual.  This is essentially the same
        method as that used in CSSCode.get_one_distance_bound.
        """
        assert pauli == Pauli.X or pauli == Pauli.Z
        assert 0 <= logical_index < self.dimension

        # effective check matrix = syndromes and other logical operators
        code = self.code_z if pauli == Pauli.X else self.code_x
        all_dual_ops = self.get_logical_ops(~pauli)  # type:ignore[arg-type]
        effective_check_matrix = np.vstack([code.matrix, all_dual_ops]).view(np.ndarray)
        dual_op_index = code.num_checks + logical_index

        # enforce that the new logical operator commutes with everything except its dual
        effective_syndrome = np.zeros((code.num_checks + self.dimension), dtype=int)
        effective_syndrome[dual_op_index] = 1
        _fix_decoder_args_for_nonbinary_fields(decoder_args, self.field, bound_index=dual_op_index)

        logical_op_found = False
        while not logical_op_found:
            candidate_logical_op = qldpc.decoder.decode(
                effective_check_matrix, effective_syndrome, **decoder_args
            )
            actual_syndrome = effective_check_matrix @ candidate_logical_op % self.field.order
            logical_op_found = np.array_equal(actual_syndrome, effective_syndrome)

        assert self._logical_ops is not None
        self._logical_ops[pauli, logical_index] = candidate_logical_op

    def reduce_logical_ops(
        self, pauli: Literal[Pauli.X, Pauli.Z] | None = None, **decoder_args: object
    ) -> None:
        """Reduce the weight of all logical operators."""
        assert pauli in [None, Pauli.X, Pauli.Z]
        if pauli is None:
            self.reduce_logical_ops(Pauli.X, **decoder_args)
            self.reduce_logical_ops(Pauli.Z, **decoder_args)
        else:
            for logical_index in range(self.dimension):
                self.reduce_logical_op(pauli, logical_index, **decoder_args)


def _fix_decoder_args_for_nonbinary_fields(
    decoder_args: dict[str, object], field: type[galois.FieldArray], bound_index: int | None = None
) -> None:
    """Fix decoder arguments for nonbinary number fields.

    If the field has order greater than 2, then we can only decode
    (a) prime number fields, with
    (b) an integer-linear program decoder.

    If provided a bound_index, treat the constraint corresponding to this row of the parity check
    matrix as a lower bound (>=) rather than a strict equality (==) constraint.
    """
    if field.order > 2:
        if field.degree > 1:
            raise ValueError("Method only supported for prime number fields")
        decoder_args["with_ILP"] = True
        decoder_args["modulus"] = field.order
        if bound_index is not None:
            decoder_args["lower_bound_row"] = bound_index


################################################################################
# bicycle and quasi-cyclic codes


class GBCode(CSSCode):
    """Generalized bicycle (GB) code.

    A GBCode code is built out of two square matrices A and B, which are combined as
    - matrix_x = [A, B.T], and
    - matrix_z = [B, A.T],
    to form the parity check matrices of a CSSCode.  As long as A and B.T commute, the parity check
    matrices matrix_x and matrix_z satisfy the requirements of a CSSCode by construction.

    References:
    - https://arxiv.org/abs/2012.04068
    """

    def __init__(
        self,
        matrix_a: npt.NDArray[np.int_] | Sequence[Sequence[int]],
        matrix_b: npt.NDArray[np.int_] | Sequence[Sequence[int]] | None = None,
        field: int | None = None,
        *,
        conjugate: slice | Sequence[int] = (),
    ) -> None:
        """Construct a generalized bicycle code."""
        if matrix_b is None:
            matrix_b = matrix_a  # pragma: no cover
        matrix_a = np.array(matrix_a)
        matrix_b = np.array(matrix_b)
        if not np.array_equal(matrix_a @ matrix_b.T, matrix_b.T @ matrix_a):
            raise ValueError("The matrices provided for this GBCode are incompatible")
        matrix_x = np.block([matrix_a, matrix_b.T])
        matrix_z = np.block([matrix_b, matrix_a.T])
        CSSCode.__init__(self, matrix_x, matrix_z, field, conjugate=conjugate, skip_validation=True)


class QCCode(GBCode):
    """Quasi-cyclic (QC) code.

    Inspired by arXiv:2308.07915.

    A quasi-cyclic code is a CSS code with subcode parity check matrices
    - matrix_x = [A, B.T], and
    - matrix_z = [B, A.T],
    where A and B are block matrices identified with elements of a multivariate polynomial ring.
    Specifically, we can expand (say) A = sum_{i,j} A_{ij} x_i^j, where A_{ij} are coefficients
    and each x_i is the generator of a cyclic group of order R_i.

    We (tentatively) restrict the coefficients A_{ij} to be in {0, 1}.

    A quasi-cyclic code is defined by...
    [1] sequence (R_0, R_1, ...) of cyclic group orders (one per variable, x_i), and
    [2] a list of nonzero terms in A and B, with the term x_i^j identified by the tuple (i, j).
    The polynomial A = x + y^3 + z^2, for example, is identified by [(0, 1), (1, 3), (2, 2)].
    """

    def __init__(
        self,
        dims: Sequence[int],
        terms_a: Collection[tuple[Hashable, int]],
        terms_b: Collection[tuple[Hashable, int]] | None = None,
        field: int | None = None,
        *,
        conjugate: slice | Sequence[int] = (),
    ) -> None:
        """Construct a quasi-cyclic code."""
        if field and field != 2:
            raise ValueError("Non-boolean (field > 2) quasi-cyclic codes are not supported")

        if terms_b is None:
            terms_b = terms_a  # pragma: no cover

        # identify the symbols used to denote cyclic group generators
        symbols = tuple({symbol for symbol, _ in list(terms_a) + list(terms_b)})
        if len(symbols) != len(dims):
            raise ValueError(
                f"Number of cyclic group orders, {dims}, does not match the number of generator"
                f" symbols, {symbols}"
            )

        # identify the base cyclic groups, their product, and the generators
        groups = [abstract.CyclicGroup(dim) for dim in dims]
        group = abstract.Group.product(*groups)
        generators = group.generators

        # build defining matrices of a generalized bicycle code
        members_a = [generators[symbols.index(ss)] ** pp for ss, pp in terms_a]
        members_b = [generators[symbols.index(ss)] ** pp for ss, pp in terms_b]
        matrix_a = abstract.Element(group, *members_a).lift()
        matrix_b = abstract.Element(group, *members_b).lift()
        GBCode.__init__(self, matrix_a, matrix_b, field, conjugate=conjugate)


################################################################################
# hypergraph and lifted product codes


class HGPCode(CSSCode):
    """Hypergraph product (HGP) code.

    A hypergraph product code AB is constructed from two classical codes, A and B.

    Consider the following:
    - Code A has 3 data and 2 check bits.
    - Code B has 4 data and 3 check bits.
    We represent data bits/qudits by circles (○) and check bits/qudits by squares (□).

    Denode the Tanner graph of code C by G_C.  The nodes of G_AB can be arranged into a matrix.  The
    rows of this matrix are labeled by nodes of G_A, and columns by nodes of G_B.  The matrix of
    nodes in G_AB can thus be organized into four sectors:

    ――――――――――――――――――――――――――――――――――
      | ○ ○ ○ ○ | □ □ □ ← nodes of G_B
    ――+―――――――――+――――――
    ○ | ○ ○ ○ ○ | □ □ □
    ○ | ○ ○ ○ ○ | □ □ □
    ○ | ○ ○ ○ ○ | □ □ □
    ――+―――――――――+――――――
    □ | □ □ □ □ | ○ ○ ○
    □ | □ □ □ □ | ○ ○ ○
    ↑ nodes of G_A
    ――――――――――――――――――――――――――――――――――

    We identify each sector by two bits.
    In the example above:
    - sector (0, 0) has 3×4=12 data qudits
    - sector (0, 1) has 3×3=9 check qudits
    - sector (1, 0) has 2×4=8 check qudits
    - sector (1, 1) has 2×3=6 data qudits

    Edges in G_AB are inherited across rows/columns from G_A and G_B.  For example, if rows r_1 and
    r_2 share an edge in G_A, then the same is true in every column of G_AB.

    By default, the check qudits in sectors (0, 1) of G_AB measure Z-type operators.  Likewise with
    sector (1, 0) and X-type operators.  If a HGP is constructed with `conjugate==True`, then the
    types of operators addressing the nodes in sector (1, 1) are switched.

    This class contains two equivalent constructions of an HGPCode:
    - A construction based on Tanner graphs (as discussed above).
    - A construction based on check matrices, taken from arXiv:2202.01702.
    The latter construction is less intuitive, but more efficient.

    References:
    - https://errorcorrectionzoo.org/c/hypergraph_product
    - https://arxiv.org/abs/2202.01702
    - https://www.youtube.com/watch?v=iehMcUr2saM
    - https://arxiv.org/abs/0903.0566
    - https://arxiv.org/abs/1202.0928
    """

    sector_size: npt.NDArray[np.int_]

    def __init__(
        self,
        code_a: ClassicalCode | npt.NDArray[np.int_] | Sequence[Sequence[int]],
        code_b: ClassicalCode | npt.NDArray[np.int_] | Sequence[Sequence[int]] | None = None,
        field: int | None = None,
        *,
        conjugate: bool = False,
    ) -> None:
        """Hypergraph product of two classical codes, as in arXiv:2202.01702.

        The parity check matrices of the hypergraph product code are:

        matrix_x = [H1 ⊗ In2, -Im1 ⊗ H2.T]
        matrix_z = [In1 ⊗ H2,  H1.T ⊗ Im2]

        Here (H1, H2) == (matrix_a, matrix_b), and I[m/n][1/2] are identity matrices,
        with (m1, n1) = H1.shape and (m2, n2) = H2.shape.
        """
        if code_b is None:
            code_b = code_a
        code_a = ClassicalCode(code_a, field)
        code_b = ClassicalCode(code_b, field)
        field = code_a.field.order

        # use a matrix-based hypergraph product to identify X-sector and Z-sector parity checks
        matrix_x, matrix_z = HGPCode.get_matrix_product(code_a.matrix, code_b.matrix)

        # identify the number of qudits in each sector
        self.sector_size = np.outer(
            [code_a.num_bits, code_a.num_checks],
            [code_b.num_bits, code_b.num_checks],
        )

        # identify which qudits to conjugate (Hadamard-transform)
        qudits_to_conjugate = slice(self.sector_size[0, 0], None) if conjugate else None

        CSSCode.__init__(
            self, matrix_x, matrix_z, field, conjugate=qudits_to_conjugate, skip_validation=True
        )

    @classmethod
    def get_matrix_product(
        cls, matrix_a: npt.NDArray[np.int_], matrix_b: npt.NDArray[np.int_]
    ) -> nx.DiGraph:
        """Hypergraph product of two parity check matrices."""
        # construct the nontrivial blocks of the final parity check matrices
        mat_H1_In2 = np.kron(matrix_a, np.eye(matrix_b.shape[1], dtype=int))
        mat_In1_H2 = np.kron(np.eye(matrix_a.shape[1], dtype=int), matrix_b)
        mat_H1_Im2_T = np.kron(matrix_a.T, np.eye(matrix_b.shape[0], dtype=int))
        mat_Im1_H2_T = np.kron(np.eye(matrix_a.shape[0], dtype=int), matrix_b.T)

        # construct the X-sector and Z-sector parity check matrices
        matrix_x = np.block([mat_H1_In2, -mat_Im1_H2_T])
        matrix_z = np.block([mat_In1_H2, mat_H1_Im2_T])
        return matrix_x, matrix_z

    @classmethod
    def get_graph_product(
        cls, graph_a: nx.DiGraph, graph_b: nx.DiGraph, *, conjugate: bool = False
    ) -> nx.DiGraph:
        """Hypergraph product of two Tanner graphs."""

        # start with a cartesian products of the input graphs
        graph_product = nx.cartesian_product(graph_a, graph_b)

        # fix edge orientation, and tag each edge with a QuditOperator
        graph = nx.DiGraph()
        for node_fst, node_snd, data in graph_product.edges(data=True):
            # determine which node is a check node vs. a qudit node
            if node_fst[0].is_data == node_fst[1].is_data:
                # the first node is in the (0, 0) or (1, 1) sector --> a data node
                node_qudit, node_check = node_fst, node_snd
            else:
                # the first node is in the (0, 1) or (1, 0) sector --> a check node
                node_check, node_qudit = node_fst, node_snd
            graph.add_edge(node_check, node_qudit)

            # by default, this edge is Z-type iff the check qudit is in the (0, 1) sector
            op = QuditOperator((0, data.get("val", 1)))
            if node_check[0].is_data:
                # make this a X-type operator
                op = ~op

            # special treatment of qudits in the (1, 1) sector
            if not node_qudit[0].is_data:
                # account for the minus sign in the X-type subcode
                if not node_check[0].is_data:
                    op = -op
                # flip X <--> Z operators for the conjugated code
                if conjugate:
                    op = ~op

            graph[node_check][node_qudit][QuditOperator] = op

        # relabel nodes, from (node_a, node_b) --> node_combined
        node_map = HGPCode.get_product_node_map(graph_a.nodes, graph_b.nodes)
        graph = nx.relabel_nodes(graph, node_map)

        # remember order of the field, and use Pauli operators if appropriate
        if hasattr(graph_a, "order"):
            graph.order = graph_a.order
            if graph.order == 2:
                for _, __, data in graph.edges(data=True):
                    data[Pauli] = Pauli(data[QuditOperator].value)
                    del data[QuditOperator]

        return graph

    @classmethod
    def get_product_node_map(
        cls, nodes_a: Collection[Node], nodes_b: Collection[Node]
    ) -> dict[tuple[Node, Node], Node]:
        """Map (dictionary) that re-labels nodes in the hypergraph product of two codes."""
        index_qudit = 0
        index_check = 0
        node_map = {}
        for node_a, node_b in itertools.product(sorted(nodes_a), sorted(nodes_b)):
            if node_a.is_data == node_b.is_data:
                # this is a data qudit in sector (0, 0) or (1, 1)
                node = Node(index=index_qudit, is_data=True)
                index_qudit += 1
            else:
                # this is a check qudit in sector (0, 1) or (1, 0)
                node = Node(index=index_check, is_data=False)
                index_check += 1
            node_map[node_a, node_b] = node
        return node_map


class LPCode(CSSCode):
    """Lifted product (LP) code.

    A lifted product code is essentially the same as a hypergraph product code, except that the
    parity check matrices are "protographs", or matrices whose entries are members of a group
    algebra over the field Z_2 ~ {0,1}.  Each of these entries can be "lifted" to a representation
    as orthogonal matrices over a finite field, in which case the protograph is interpreted as a
    block matrix; this is called "lifting" the protograph.

    Notes:
    - A lifted product code with protographs of size 1×1 is a generalized bicycle code.
    - A lifted product code with protographs whose entries get lifted to 1×1 matrices is a
        hypergraph product code of the lifted protographs.

    References:
    - https://errorcorrectionzoo.org/c/lifted_product
    - https://arxiv.org/abs/2202.01702
    - https://arxiv.org/abs/2012.04068
    """

    def __init__(
        self,
        protograph_a: abstract.Protograph | npt.NDArray[np.object_] | Sequence[Sequence[object]],
        protograph_b: (
            abstract.Protograph | npt.NDArray[np.object_] | Sequence[Sequence[object]] | None
        ) = None,
        *,
        conjugate: bool = False,
    ) -> None:
        """Lifted product of two protographs, as in arXiv:2012.04068."""
        if protograph_b is None:
            protograph_b = protograph_a
        protograph_a = abstract.Protograph(protograph_a)
        protograph_b = abstract.Protograph(protograph_b)
        field = protograph_a.field.order

        # identify X-sector and Z-sector parity checks
        matrix_x, matrix_z = LPCode.get_matrix_product(protograph_a, protograph_b)

        # identify the number of qudits in each sector
        self.sector_size = protograph_a.group.lift_dim * np.outer(
            protograph_a.shape[::-1],
            protograph_b.shape[::-1],
        )

        # identify which qudits to conjugate (Hadamard-transform)
        qudits_to_conjugate = slice(self.sector_size[0, 0], None) if conjugate else None

        CSSCode.__init__(
            self, matrix_x, matrix_z, field, conjugate=qudits_to_conjugate, skip_validation=True
        )

    @classmethod
    def get_matrix_product(
        cls, protograph_a: abstract.Protograph, protograph_b: abstract.Protograph
    ) -> nx.DiGraph:
        """Matrix-based hypergraph product similar to that in HGPCode, but with protographs.

        There is one crucial subtlety when computing the hypergraph product of protographs.  When
        taking the transpose of a protograph, P --> P.T, we also need to transpose the individual
        (algebra-valued) entries of the protograph.  That is,

        P = ⌈ a, b ⌉  ==>  P.T = ⌈ a.T, c.T ⌉
            ⌊ c, d ⌋             ⌊ b.T, d.T ⌋.

        If we simply take the hypergraph product of two protograph matrices directly, numpy will not
        know to take the transpose of matrix entries when taking the transpose of a matrix.  For
        this reason, we need to take the transpose of a protograph "manually" when using it for the
        hypergraph product.
        """
        # identify sub-matrices and their transposes
        matrix_a = protograph_a.matrix
        matrix_b = protograph_b.matrix
        matrix_a_T = protograph_a.T.matrix
        matrix_b_T = protograph_b.T.matrix

        # construct the nontrivial blocks of the final parity check matrices
        mat_H1_In2 = np.kron(matrix_a, np.eye(matrix_b.shape[1], dtype=int))
        mat_In1_H2 = np.kron(np.eye(matrix_a.shape[1], dtype=int), matrix_b)
        mat_H1_Im2_T = np.kron(matrix_a_T, np.eye(matrix_b.shape[0], dtype=int))
        mat_Im1_H2_T = np.kron(np.eye(matrix_a.shape[0], dtype=int), matrix_b_T)

        # construct the X-sector and Z-sector parity check matrices
        matrix_x = abstract.Protograph(np.block([mat_H1_In2, -mat_Im1_H2_T])).lift()
        matrix_z = abstract.Protograph(np.block([mat_In1_H2, mat_H1_Im2_T])).lift()
        return matrix_x, matrix_z


################################################################################
# classical and quantum Tanner codes


# TODO: add TannerCode construction based on undirected graphs
class TannerCode(ClassicalCode):
    """Classical Tanner code, as described in DOI:10.1109/TIT.1981.1056404.

    A Tanner code T(G,C) is constructed from:
    [1] A bipartite "half-regular" graph G.  That is, a graph...
        ... with two sets of nodes, V and W.
        ... in which all nodes in V have degree n.
    [2] A classical code C on n bits.

    For convenience, we make G directed, with edges directed from V to W.  The node sets V and W can
    then be identified, respectively, by the sources and sinks of G.

    The Tanner code T(G,C) is defined on |W| bits.  A |W|-bit string x is a code word of T(G,C) iff,
    for every node v in V, the bits of x incident to v are a code word of C.

    This construction requires an ordering the edges E(v) adjacent to each vertex v.  This class
    sorts E(v) by the value of the "sort" attribute attached to each edge.  If there is no "sort"
    attribute, its value is treated as corresponding neighbor of v.

    Notes:
    - If the subcode C has m checks, its parity matrix has shape (m,n).
    - The code T(G,C) has |W| bits and |V|m checks.
    """

    subgraph: nx.DiGraph
    subcode: ClassicalCode

    def __init__(self, subgraph: nx.DiGraph, subcode: ClassicalCode) -> None:
        """Construct a classical Tanner code."""
        self.subgraph = subgraph
        self.subcode = subcode
        sources = [node for node in subgraph if subgraph.in_degree(node) == 0]
        sinks = [node for node in subgraph if subgraph.out_degree(node) == 0]
        sink_indices = {sink: idx for idx, sink in enumerate(sorted(sinks))}

        num_bits = len(sinks)
        num_checks = len(sources) * subcode.num_checks
        matrix = np.zeros((num_checks, num_bits), dtype=int)
        for idx, source in enumerate(sorted(sources)):
            checks = range(subcode.num_checks * idx, subcode.num_checks * (idx + 1))
            bits = [sink_indices[sink] for sink in self._get_sorted_neighbors(source)]
            matrix[np.ix_(checks, bits)] = subcode.matrix
        ClassicalCode.__init__(self, matrix, subcode.field.order)

    def _get_sorted_neighbors(self, node: object) -> Sequence[object]:
        """Sorted neighbors of the given node."""
        return sorted(
            self.subgraph.neighbors(node),
            key=lambda neighbor: self.subgraph[node][neighbor].get("sort", neighbor),
        )


# TODO: investigate construction in
# https://github.com/errorcorrectionzoo/eczoo_data/files/9210173/rotated.pdf
# see also Section 7 of https://arxiv.org/abs/2206.07571
class QTCode(CSSCode):
    """Quantum Tanner code: a CSS code for qudits defined on the faces of a Cayley complex

    Altogether, a quantum Tanner code is defined by:
    - two symmetric (self-inverse) subsets A and B of a group G, and
    - two classical codes C_A and C_B, respectively with block lengths |A| and |B|.

    The X-type parity checks of a quantum Tanner code are the checks of a classical Tanner code
    whose generating graph is the subgraph_0 of the Cayley complex (A,B).  The subcode of this
    classical Tanner code is ~(C_A ⊗ C_B), where ~C is the dual code to C.

    The Z-type parity checks are similarly defined with subgraph_1 and subcode ~(~C_A ⊗ ~C_B).

    Notes:
    - "Good" quantum Tanner code: projective special linear group and random classical codes.

    References:
    - https://errorcorrectionzoo.org/c/quantum_tanner
    - https://arxiv.org/abs/2206.07571
    - https://arxiv.org/abs/2202.13641
    """

    complex: CayleyComplex

    def __init__(
        self,
        subset_a: Collection[abstract.GroupMember],
        subset_b: Collection[abstract.GroupMember],
        code_a: ClassicalCode | npt.NDArray[np.int_] | Sequence[Sequence[int]],
        code_b: ClassicalCode | npt.NDArray[np.int_] | Sequence[Sequence[int]] | None = None,
        field: int | None = None,
        *,
        bipartite: bool = False,
        conjugate: slice | Sequence[int] | None = (),
    ) -> None:
        """Construct a quantum Tanner code."""
        if code_b is None:
            code_b = code_a
        code_a = ClassicalCode(code_a, field)
        code_b = ClassicalCode(code_b, field)
        if field is None and code_a.field is not code_b.field:
            raise ValueError("The sub-codes provided for this QTCode are over different fields")

        self.complex = CayleyComplex(subset_a, subset_b, bipartite=bipartite)
        assert code_a.num_bits == len(self.complex.subset_a)
        assert code_b.num_bits == len(self.complex.subset_b)

        subgraph_x, subgraph_z = self.complex.subgraphs()
        subcode_x = ~ClassicalCode.tensor_product(code_a, code_b)
        subcode_z = ~ClassicalCode.tensor_product(~code_a, ~code_b)
        code_x = TannerCode(subgraph_x, subcode_x)
        code_z = TannerCode(subgraph_z, subcode_z)
        CSSCode.__init__(self, code_x, code_z, field, conjugate=conjugate, skip_validation=True)


class SurfaceCode(CSSCode):
    """The good ol' surface code."""

    def __init__(
        self,
        rows: int,
        cols: int | None = None,
        rotated: bool = True,
        field: int | None = None,
        *,
        conjugate: slice | Sequence[int] | None = (),
    ) -> None:
        if cols is None:
            cols = rows

        if rotated:
            field = field or 2
            if field != 2:
                raise ValueError("Rotated surface code only supported for qubits")
            matrix_x, matrix_z = SurfaceCode.get_rotated_checks(rows, cols)
        else:
            matrix_a = RepetitionCode(rows, field).matrix
            matrix_b = RepetitionCode(cols, field).matrix
            matrix_x, matrix_z = HGPCode.get_matrix_product(matrix_a, matrix_b)

        CSSCode.__init__(
            self, matrix_x, matrix_z, field=field, conjugate=conjugate, skip_validation=True
        )

    @classmethod
    def get_rotated_checks(
        cls, rows: int, cols: int
    ) -> tuple[npt.NDArray[np.int_], npt.NDArray[np.int_]]:
        """Build X-sector and Z-sector parity check matrices.

        Example 5x5 rotated surface code layout:

                 ―――     ―――
                | ⋅ |   | ⋅ |
         ―――○―――○―――○―――○―――○
        | ▪ | ⋅ | ▪ | ⋅ | ▪ |
         ―――○―――○―――○―――○―――○―――
            | ▪ | ⋅ | ▪ | ⋅ | ▪ |
         ―――○―――○―――○―――○―――○―――
        | ▪ | ⋅ | ▪ | ⋅ | ▪ |
         ―――○―――○―――○―――○―――○―――
            | ▪ | ⋅ | ▪ | ⋅ | ▪ |
            ○―――○―――○―――○―――○―――
            | ⋅ |   | ⋅ |
             ―――     ―――

        Here:
        - Circles (○) denote data qubits (of which there are 5×5 = 25 total).
        - Tiles with a dot (⋅) denote X-type parity checks (12 total).
        - Tiles with a square (▪) denote Z-type parity checks (12 total).
        """

        def get_check(
            row_indices: Sequence[int], col_indices: Sequence[int]
        ) -> npt.NDArray[np.int_]:
            check = np.zeros((rows, cols), dtype=int)
            check[row_indices, col_indices] = 1
            return check.ravel()

        checks_x = []

        # top row
        for col in range(1, cols - 1, 2):
            row_indices = [0, 0]
            col_indices = [col, col + 1]
            checks_x.append(get_check(row_indices, col_indices))
        # bulk
        for row in range(0, rows - 1):
            for col in range(row % 2, cols - 1, 2):
                row_indices = [row, row, row + 1, row + 1]
                col_indices = [col, col + 1, col, col + 1]
                checks_x.append(get_check(row_indices, col_indices))
        # bottom row
        for col in range(1 - rows % 2, cols - 1, 2):
            row_indices = [rows - 1, rows - 1]
            col_indices = [col, col + 1]
            checks_x.append(get_check(row_indices, col_indices))

        checks_z = []

        # left column
        for row in range(0, rows - 1, 2):
            row_indices = [row, row + 1]
            col_indices = [0, 0]
            checks_z.append(get_check(row_indices, col_indices))
        # bulk
        for col in range(0, cols - 1):
            for row in range(1 - col % 2, rows - 1, 2):
                row_indices = [row, row + 1, row, row + 1]
                col_indices = [col, col, col + 1, col + 1]
                checks_z.append(get_check(row_indices, col_indices))
        # right column
        for row in range(cols % 2, rows - 1, 2):
            row_indices = [row, row + 1]
            col_indices = [cols - 1, cols - 1]
            checks_z.append(get_check(row_indices, col_indices))

        return np.array(checks_x), np.array(checks_z)

    # TODO: add exact distances


# TODO: add ordinary + rotated ToricCode<|MERGE_RESOLUTION|>--- conflicted
+++ resolved
@@ -1026,13 +1026,9 @@
         noncommuting_ops_found = False
         while not noncommuting_ops_found:
             op_a = self.get_random_logical_op(pauli, ensure_nontrivial=False)
-<<<<<<< HEAD
-            op_b = self.get_random_logical_op(~pauli, ensure_nontrivial=False)
-=======
             op_b = self.get_random_logical_op(
                 ~pauli, ensure_nontrivial=False  # type:ignore[arg-type]
             )
->>>>>>> a55a068e
             noncommuting_ops_found = bool(np.any(op_a @ op_b))
 
         return op_a
